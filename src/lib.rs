//! A wonderful, fast, safe, generic radix trie implementation.
//!
//! To get started, see the docs for `Trie` below.

extern crate nibble_vec;
#[cfg(test)] extern crate quickcheck;
#[cfg(test)] extern crate rand;

pub use nibble_vec::NibbleVec;
pub use keys::TrieKey;
pub use iter::{Iter, Keys, Values};

use keys::{check_keys, match_keys, KeyMatch};
use DeleteAction::*;
use traversal::{RefTraversal, TraversalMut, RefTraversalMut};

mod keys;
mod iter;
#[macro_use] pub mod traversal;
#[cfg(test)] mod test;
#[cfg(test)] mod qc_test;

const BRANCH_FACTOR: usize = 16;

macro_rules! no_children {
    () => ([
        None, None, None, None,
        None, None, None, None,
        None, None, None, None,
        None, None, None, None
    ])
}

/// Data-structure for storing and querying string-like keys and associated values.
///
/// Any keys which share a common *prefix* are stored below a single copy of that prefix.
/// This saves space, and also allows the longest prefix of any given key to be found.
///
/// You can read more about Radix Tries on [Wikipedia][radix-wiki].
///
/// Lots of the methods on `Trie` return optional values - they can be composed
/// nicely using `Option::and_then`.
///
/// [radix-wiki]: http://en.wikipedia.org/wiki/Radix_tree
#[derive(Debug)]
pub struct Trie<K, V> {
    /// Key fragments/bits associated with this node, such that joining the keys from all
    /// parent nodes and this node is equal to the bit-encoding of this node's key.
    key: NibbleVec,

    /// The key and value stored at this node.
    key_value: Option<Box<KeyValue<K, V>>>,

    /// The number of values stored in this sub-trie (this node and all descendants).
    length: usize,

    /// The number of children which are Some rather than None.
    child_count: usize,

    /// The children of this node stored such that the first nibble of each child key
    /// dictates the child's bucket.
    children: [Option<Box<Trie<K, V>>>; BRANCH_FACTOR],
}

<<<<<<< HEAD
pub fn tc_remove(trie: &mut Trie<K, V>, key: &K) -> , Option<V>) {
    let key_fragments = NibbleVec::from_bytes(key.encode());

    if key_fragments.len() == 0 {
        return trie.take_value(key);
    }

    
}

fn tc_remove(node: Option<Box<Trie<K, V>>, depth: usize, key_fragments: &NibbleVec)
    -> (Option<Box<Trie<K, V>>>, Option<V>)
{
    let bucket = key_fragments.get(depth) as usize;

    match node {
        Some(node) => {
            let child = node.children[bucket].take();
            match child {
                Some(child) => {
                    match match_keys(depth, key_fragments, &child.key) {
                        KeyMatch::Full => {
                            // Do the actual deletion.
                            
                        }
                        KeyMatch::Partial(i) | KeyMatch::FirstPrefix => {}
                        KeyMatch::SecondPrefix => {
                            node.children[bucket] = tc_remove(Some(child), depth + child.);
                            let new_key = key_fragments.split(child.key.len());
                            Self::run(child, input, new_key)
                    }
                }
                None => (None, None)
            }
        }
        None => (None, None)
    }
=======
pub fn loop_delete<K, V>(trie: &mut Trie<K, V>, key: &K) -> Option<V>
    where K: TrieKey + std::fmt::Debug, V: std::fmt::Debug
{
    let nv = NibbleVec::from_byte_vec(key.encode());

    if nv.len() == 0 {
        return trie.take_value(key);
    }

    let mut curr: *mut Trie<K, V> = trie;
    let mut bucket: usize = 0;
    let mut result: Option<V> = None;
    let mut action: DeleteAction<K, V> = DoNothing;

    let mut i: usize = 0;

    while i < nv.len() {
        bucket = nv.get(i) as usize;

        match unsafe { &mut *curr }.children[bucket] {
            Some(ref mut child) => {
                match match_keys(i, &nv, &child.key) {
                    KeyMatch::Full => {
                        result = child.take_value(key);
                        action = child.delete_node();
                        break;
                    }

                    KeyMatch::Partial(_) | KeyMatch::FirstPrefix => {
                        // Game over
                        return None;
                    }

                    KeyMatch::SecondPrefix => {
                        curr = child.as_mut() as *mut Trie<K, V>;
                        i += child.key.len();
                    }
                }
            }
            None => {
                return None;
            }
        }
    }

    let curr: &mut Trie<K, V> = unsafe { &mut *curr };

    if result.is_some() {
        trie.length -= 1;
    }

    // At this point we have the "delete_node"
    match action {
        Delete => {
            curr.children[bucket] = None;
        }
        Replace(repl) => {
            curr.children[bucket] = Some(repl);
        }
        _ => {}
    }

    result
>>>>>>> 6d8328f7
}

#[derive(Debug)]
struct KeyValue<K, V> {
    key: K,
    value: V
}

#[derive(Debug)]
enum DeleteAction<K, V> {
    Replace(Box<Trie<K, V>>),
    Delete,
    DoNothing
}

impl<K, V> DeleteAction<K, V> {
    fn is_delete(&self) -> bool {
        match *self {
            Delete => true,
            _ => false
        }
    }

    fn is_do_nothing(&self) -> bool {
        match *self {
            DoNothing => true,
            _ => false
        }
    }
}

// Public-facing API.
impl<K, V> Trie<K, V> where K: TrieKey {
    /// Create an empty Trie.
    pub fn new() -> Trie<K, V> {
        Trie {
            key: NibbleVec::new(),
            key_value: None,
            children: no_children![],
            child_count: 0,
            length: 0
        }
    }

    /// Fetch the number of key-value pairs stored in the Trie.
    pub fn len(&self) -> usize {
        self.length
    }

    /// Determine if the Trie contains 0 key-value pairs.
    pub fn is_empty(&self) -> bool {
        self.length == 0
    }

    /// Determine if the trie is a leaf node (has no children).
    pub fn is_leaf(&self) -> bool {
        self.child_count == 0
    }

    /// Get the key stored at this node, if any.
    pub fn key(&self) -> Option<&K> {
        self.key_value.as_ref().map(|kv| &kv.key)
    }

    /// Get the value stored at this node, if any.
    pub fn value(&self) -> Option<&V> {
        self.key_value.as_ref().map(|kv| &kv.value)
    }

    /// Get a mutable reference to the value stored at this node, if any.
    pub fn value_mut(&mut self) -> Option<&mut V> {
        self.key_value.as_mut().map(|kv| &mut kv.value)
    }

    /// Fetch a reference to the given key's corresponding value, if any.
    pub fn get(&self, key: &K) -> Option<&V> {
        self.get_node(key).and_then(|t| t.value_checked(key))
    }

    /// Fetch a mutable reference to the given key's corresponding value, if any.
    pub fn get_mut(&mut self, key: &K) -> Option<&mut V> {
        let key_fragments = NibbleVec::from_byte_vec(key.encode());
        GetNodeMut::run(self, (), key_fragments).and_then(|t| t.value_checked_mut(key))
    }

    /// Fetch a reference to the given key's corresponding node, if any.
    ///
    /// Note that there is no mutable version of this method, as mutating
    /// subtries directly violates the key-structure of the trie.
    pub fn get_node(&self, key: &K) -> Option<&Trie<K, V>> {
        let key_fragments = NibbleVec::from_byte_vec(key.encode());
        GetNode::run(self, (), key_fragments)
    }

    /// Take a function `f` and apply it to the value stored at `key`. 
    /// 
    /// If no value is stored at `key`, store `default`.
    pub fn map_with_default<F>(&mut self, key : K, f : F, default: V) where F: Fn(&mut V) {
        {
            if let Some(v) = self.get_mut(&key) {
                f(v);
                return;
            }
        }
        self.insert(key,default);
    }

    /// Fetch a reference to the closest ancestor node of the given key.
    ///
    /// If `key` is encoded as byte-vector `b`, return the node `n` in the tree
    /// such that `n`'s key's byte-vector is the longest possible prefix of `b`, and `n`
    /// has a value.
    ///
    /// Invariant: `result.is_some() => result.key_value.is_some()`.
    pub fn get_ancestor(&self, key: &K) -> Option<&Trie<K, V>> {
        let key_fragments = NibbleVec::from_byte_vec(key.encode());
        GetAncestor::run(self, (), key_fragments)
    }

    pub fn get_raw_ancestor(&self, key: &K) -> &Trie<K, V> {
        GetRawAncestor::run(self, (), NibbleVec::from_byte_vec(key.encode())).unwrap()
    }

    /// Fetch the closest ancestor *value* for a given key.
    ///
    /// See `get_ancestor` for precise semantics, this is just a shortcut.
    pub fn get_ancestor_value(&self, key: &K) -> Option<&V> {
        self.get_ancestor(key).and_then(|t| t.value())
    }

    /// Fetch the closest descendant for a given key.
    ///
    /// If the key is in the trie, this is the same as `get_node`.
    pub fn get_descendant(&self, key: &K) -> Option<&Trie<K, V>> {
        let key_fragments = NibbleVec::from_byte_vec(key.encode());
        GetDescendant::run(self, (), key_fragments)
    }

    /// Insert the given key-value pair, returning any previous value associated with the key.
    pub fn insert(&mut self, key: K, value: V) -> Option<V> {
        let key_fragments = NibbleVec::from_byte_vec(key.encode());
        Insert::run(self, (key, value), key_fragments)
    }

    /// Remove and return the value associated with the given key.
    pub fn remove_slow(&mut self, key: &K) -> Option<V> {
        let key_fragments = NibbleVec::from_byte_vec(key.encode());

        // Use the recursive removal function but ignore its delete action.
        // `delete_node` ensures that `Replace(x)` is never returned for the root.
        let (result, action) = Remove::run(self, key, key_fragments);
        debug_assert!(action.is_delete() || action.is_do_nothing());
        result
    }

    pub fn remove(&mut self, key: &K) -> Option<V> where K: std::fmt::Debug, V: std::fmt::Debug {
        loop_delete(self, key)
    }

    /// Return an iterator over the keys and values of the Trie.
    pub fn iter(&self) -> Iter<K, V> {
        Iter::new(self)
    }

    /// Return an iterator over the keys of the Trie.
    pub fn keys(&self) -> Keys<K, V> {
        Keys::new(self.iter())
    }

    /// Return an iterator over the values of the Trie.
    pub fn values(&self) -> Values<K, V> {
        Values::new(self.iter())
    }

    /// Check that the Trie invariants are satisfied - you shouldn't ever have to call this!
    /// Quite slow!
    #[doc(hidden)]
    pub fn check_integrity(&self) -> bool {
        self.check_integrity_recursive(&NibbleVec::new()).0
    }
}

macro_rules! impl_get_traversal {
    (
        name: $name:ident,
        traversal: $traversal:ident,
        mutability: $($mut_:tt)*
    ) => { id! {

impl<'a, K: 'a, V: 'a> $traversal<'a, K, V> for $name where K: TrieKey {
    type Input = ();
    type Output = Option<&'a $($mut_)* Trie<K, V>>;

    fn default_result() -> Self::Output { None }
    fn match_fn(root: &'a $($mut_)* Trie<K, V>, _: ()) -> Self::Output {
        Some(root)
    }
}

}} // end macro body.
}

enum GetNode {}
enum GetNodeMut {}

impl_get_traversal!(name: GetNode, traversal: RefTraversal, mutability: );
impl_get_traversal!(name: GetNodeMut, traversal: RefTraversalMut, mutability: mut);

/// Traversal type implementing removal.
enum Remove {}

impl<'a, K: 'a, V: 'a> TraversalMut<'a, K, V> for Remove where K: TrieKey {
    type Input = &'a K;
    type Output = (Option<V>, DeleteAction<K, V>);

    fn default_result() -> Self::Output {
        (None, DoNothing)
    }

    fn match_fn(root: &mut Trie<K, V>, key: &K) -> Self::Output {
        (root.take_value(key), root.delete_node())
    }

    fn action_fn
    (
        trie: &mut Trie<K, V>,
        (value, action): (Option<V>, DeleteAction<K, V>),
        bucket: usize
    )
    -> Self::Output {
        // If a value has been removed, reduce the length of this trie.
        if value.is_some() {
            trie.length -= 1;
        }

        // Apply the computed delete action.
        match action {
            Replace(node) => {
                trie.children[bucket] = Some(node);
                (value, DoNothing)
            }
            Delete => {
                trie.take_child(bucket);
                // The removal of a child could cause this node to be replaced or deleted.
                (value, trie.delete_node())
            }
            DoNothing => (value, DoNothing)
        }
    }
}

/// Traversal type implementing insertion.
enum Insert {}

impl<'a, K: 'a, V: 'a> TraversalMut<'a, K, V> for Insert where K: TrieKey {
    type Input = (K, V);
    type Output = Option<V>;

    fn default_result() -> Option<V> {
        None
    }

    // Full key match. Replace existing.
    fn match_fn(trie: &mut Trie<K, V>, (key, value): (K, V)) -> Option<V> {
        trie.replace_value(key, value)
    }

    // No child, insert directly.
    fn no_child_fn(trie: &mut Trie<K, V>, (key, value): (K, V), nv: NibbleVec, bucket: usize)
    -> Option<V> {
        trie.add_child(bucket, Box::new(Trie::with_key_value(nv, key, value)));
        None
    }

    // Partial key match.
    // Split the existing node's key, insert a new child for the second half of the
    // key and insert the new key as a new child, with the prefix stripped.
    fn partial_match_fn
    (
        child: &mut Trie<K, V>, (key, value): (K, V),
        mut key_fragments: NibbleVec,
        idx: usize
    )
    -> Option<V> {
        // Split the existing child.
        child.split(idx);

        // Insert the new key below the prefix node.
        let new_key = key_fragments.split(idx);
        let new_key_bucket = new_key.get(0) as usize;

        child.add_child(
            new_key_bucket,
            Box::new(Trie::with_key_value(new_key, key, value))
        );

        None
    }

    // Key to insert is a prefix of the existing one.
    // Split the existing child and place its value below the new one.
    fn first_prefix_fn(child: &mut Trie<K, V>, (key, value): (K, V), key_fragments: NibbleVec)
    -> Option<V> {
        child.split(key_fragments.len());
        child.add_key_value(key, value);
        None
    }

    fn action_fn(trie: &mut Trie<K, V>, previous_value: Option<V>, _: usize) -> Self::Output {
        // If there's no previous value, increase the length of the trie.
        if previous_value.is_none() {
            trie.length += 1;
        }
        previous_value
    }
}

// Traversal type implementing get_ancestor.
enum GetAncestor {}

impl<'a, K: 'a, V: 'a> RefTraversal<'a, K, V> for GetAncestor where K: TrieKey {
    type Input = ();
    type Output = Option<&'a Trie<K, V>>;

    fn default_result() -> Self::Output { None }

    fn no_child_fn(trie: &'a Trie<K, V>, _: (), _: NibbleVec, _: usize) -> Self::Output {
        trie.as_value_node()
    }

    fn match_fn(trie: &'a Trie<K, V>, _: ()) -> Self::Output {
        trie.as_value_node()
    }

    fn action_fn(trie: &'a Trie<K, V>, result: Self::Output, _: usize) -> Self::Output {
        result.or_else(|| trie.as_value_node())
    }
}

// Traversal for getting the nearest ancestor, regardless of whether it has a value or not.
enum GetRawAncestor {}

impl<'a, K: 'a, V: 'a> RefTraversal<'a, K, V> for GetRawAncestor where K: TrieKey {
    type Input = ();
    type Output = Option<&'a Trie<K, V>>;

    fn default_result() -> Self::Output { None }

    fn no_child_fn(trie: &'a Trie<K, V>, _: (), _: NibbleVec, _: usize) -> Self::Output {
        Some(trie)
    }

    fn match_fn(trie: &'a Trie<K, V>, _: ()) -> Self::Output {
        Some(trie)
    }

    fn action_fn(trie: &'a Trie<K, V>, result: Self::Output, _: usize) -> Self::Output {
        result.or(Some(trie))
    }
}

enum GetDescendant {}

impl<'a, K: 'a, V: 'a> RefTraversal<'a, K, V> for GetDescendant where K: TrieKey {
    type Input = ();
    type Output = Option<&'a Trie<K, V>>;

    fn default_result() -> Self::Output { None }
    fn match_fn(trie: &'a Trie<K, V>, _: ()) -> Self::Output { Some(trie) }
    fn first_prefix_fn(trie: &'a Trie<K, V>, _: (), _: NibbleVec) -> Self::Output {
        Some(trie)
    }
}

// Implementation details.
impl<K, V> Trie<K, V> where K: TrieKey {
    /// Create a Trie with no children.
    fn with_key_value(key_fragments: NibbleVec, key: K, value: V) -> Trie<K, V> {
        Trie {
            key: key_fragments,
            key_value: Some(Box::new(KeyValue { key: key, value: value })),
            children: no_children![],
            child_count: 0,
            length: 1
        }
    }

    /// Return true if this node is the root of the entire trie.
    fn is_root(&self) -> bool {
        self.key.len() == 0
    }

    /// Get the value whilst checking a key match.
    fn value_checked(&self, key: &K) -> Option<&V> {
        self.key_value.as_ref().map(|kv| {
            check_keys(&kv.key, key);
            &kv.value
        })
    }

    // Get a mutable value whilst checking a key match.
    fn value_checked_mut(&mut self, key: &K) -> Option<&mut V> {
        self.key_value.as_mut().map(|kv| {
            check_keys(&kv.key, key);
            &mut kv.value
        })
    }

    /// Add a child at the given index, given that none exists there already.
    fn add_child(&mut self, idx: usize, node: Box<Trie<K, V>>) {
        debug_assert!(self.children[idx].is_none());
        self.child_count += 1;
        self.length += node.length;
        self.children[idx] = Some(node);
    }

    /// Remove a child at the given index, if it exists.
    fn take_child(&mut self, idx: usize) -> Option<Box<Trie<K, V>>> {
        self.children[idx].take().map(|node| {
            self.child_count -= 1;
            self.length -= node.length;
            node
        })
    }

    /// Helper function for removing the single child of a node.
    fn take_only_child(&mut self) -> Box<Trie<K, V>> {
        debug_assert!(self.child_count == 1);
        for i in 0 .. BRANCH_FACTOR {
            if let Some(child) = self.take_child(i) {
                return child;
            }
        }
        unreachable!("node with child_count 1 has no actual children");
    }

    /// Set the key and value of a node, given that it currently lacks one.
    fn add_key_value(&mut self, key: K, value: V) {
        debug_assert!(self.key_value.is_none());
        self.key_value = Some(Box::new(KeyValue { key: key, value: value }));
        self.length += 1;
    }

    /// Move the value out of a node, whilst checking that its key is as expected.
    /// Can panic (see check_keys).
    fn take_value(&mut self, key: &K) -> Option<V> {
        self.key_value.take().map(|kv| {
            check_keys(&kv.key, key);
            self.length -= 1;
            kv.value
        })
    }

    /// Replace a value, returning the previous value if there was one.
    fn replace_value(&mut self, key: K, value: V) -> Option<V> {
        let previous = self.take_value(&key);
        self.add_key_value(key, value);
        previous
    }

    /// Get a reference to this node if it has a value.
    fn as_value_node(&self) -> Option<&Trie<K, V>> {
        self.key_value.as_ref().map(|_| self)
    }

    /// Having removed the value from a node, work out if the node itself should be deleted.
    /// Depending on the number of children, this method does one of three things.
    ///     0 children => Delete the node if it is valueless, otherwise DoNothing.
    ///     1 child => Replace the current node by its child if it has no value and isn't the root.
    ///     2 or more children => DoNothing.
    fn delete_node(&mut self) -> DeleteAction<K, V> {
        match self.child_count {
            0 if self.key_value.is_some() => DoNothing,
            0 => Delete,
            1 if self.key_value.is_none() && !self.is_root() => {
                let mut child = self.take_only_child();

                // Join the child's key onto the existing one.
                let new_key = self.key.clone().join(&child.key);

                child.key = new_key;

                Replace(child)
            }
            _ => DoNothing
        }
    }

    /// Split a node at a given index in its key, transforming it into a prefix node of its
    /// previous self.
    fn split(&mut self, idx: usize) {
        // Extract all the parts of the suffix node, starting with the key.
        let key = self.key.split(idx);

        // Key-value.
        let key_value = self.key_value.take();

        // Children.
        let mut children = no_children![];

        for (i, child) in self.children.iter_mut().enumerate() {
            if child.is_some() {
                children[i] = child.take();
            }
        }

        // Child count.
        let child_count = self.child_count;
        self.child_count = 1;

        // Insert the collected items below what is now an empty prefix node.
        let bucket = key.get(0) as usize;
        self.children[bucket] = Some(Box::new(
            Trie {
                key: key,
                key_value: key_value,
                children: children,
                child_count: child_count,
                length: self.length
            }
        ));
    }

    /// Check the integrity of a trie subtree (quite costly).
    /// Return true and the size of the subtree if all checks are successful,
    /// or false and a junk value if any test fails.
    fn check_integrity_recursive(&self, prefix: &NibbleVec) -> (bool, usize) {
        let mut sub_tree_size = 0;
        let is_root = prefix.len() == 0;

        // Check that no value-less, non-root nodes have only 1 child.
        if !is_root && self.child_count == 1 && self.key_value.is_none() {
            println!("Value-less node with a single child.");
            return (false, sub_tree_size);
        }

        // Check that all non-root key vector's have length > 1.
        if !is_root && self.key.len() == 0 {
            println!("Key length is 0 at non-root node.");
            return (false, sub_tree_size);
        }

        // Check that the child count matches the actual number of children.
        let child_count = self.children.iter().fold(0, |acc, e| acc + (e.is_some() as usize));

        if child_count != self.child_count {
            println!("Child count error, recorded: {}, actual: {}", self.child_count, child_count);
            return (false, sub_tree_size);
        }

        // Compute the key fragments for this node, according to the trie.
        let trie_key = prefix.clone().join(&self.key);

        // Account for this node in the size check, and check its key.
        match self.key_value {
            Some(ref kv) => {
                sub_tree_size += 1;

                let actual_key = NibbleVec::from_byte_vec(kv.key.encode());

                if trie_key != actual_key {
                    return (false, sub_tree_size);
                }
            }
            None => ()
        }

        // Recursively check children.
        for i in 0 .. BRANCH_FACTOR {
            if let Some(ref child) = self.children[i] {
                match child.check_integrity_recursive(&trie_key) {
                    (false, _) => return (false, sub_tree_size),
                    (true, child_size) => sub_tree_size += child_size
                }
            }
        }

        // Check subtree size.
        if self.length != sub_tree_size {
            println!("Subtree size mismatch, recorded: {}, actual: {}", self.length, sub_tree_size);
            return (false, sub_tree_size);
        }

        (true, sub_tree_size)
    }
}<|MERGE_RESOLUTION|>--- conflicted
+++ resolved
@@ -62,7 +62,6 @@
     children: [Option<Box<Trie<K, V>>>; BRANCH_FACTOR],
 }
 
-<<<<<<< HEAD
 pub fn tc_remove(trie: &mut Trie<K, V>, key: &K) -> , Option<V>) {
     let key_fragments = NibbleVec::from_bytes(key.encode());
 
@@ -100,7 +99,7 @@
         }
         None => (None, None)
     }
-=======
+
 pub fn loop_delete<K, V>(trie: &mut Trie<K, V>, key: &K) -> Option<V>
     where K: TrieKey + std::fmt::Debug, V: std::fmt::Debug
 {
@@ -164,7 +163,6 @@
     }
 
     result
->>>>>>> 6d8328f7
 }
 
 #[derive(Debug)]
