--- conflicted
+++ resolved
@@ -1,7 +1,8 @@
 // Identity macro to allow expansion of the "mutability" token tree.
 macro_rules! id {
-<<<<<<< HEAD
-    ($e:item) => { $e }
+    ($e:item) => {
+        $e
+    };
 }
 
 #[cfg(feature = "cffi")]
@@ -40,9 +41,5 @@
     };
     (fn $name:ident($($arg:ident: $arg_ty:ty),*) $body:block) => {
         ffi_fn!(fn $name($($arg: $arg_ty),*) -> () $body);
-=======
-    ($e:item) => {
-        $e
->>>>>>> 8552b235
     };
 }