use {Trie, TrieNode, TrieKey, SubTrie, SubTrieMut, NibbleVec};
use traversal::DescendantResult::*;

impl<K, V> Trie<K, V>
    where K: TrieKey
{
    /// Create an empty Trie.
    pub fn new() -> Trie<K, V> {
        Trie {
            length: 0,
            node: TrieNode::new(),
        }
    }

    /// Fetch a reference to the given key's corresponding value, if any.
    pub fn get(&self, key: &K) -> Option<&V> {
        let key_fragments = key.encode();
        self.node.get(&key_fragments).and_then(|t| t.value_checked(key))
    }

    /// Fetch a mutable reference to the given key's corresponding value, if any.
    pub fn get_mut(&mut self, key: &K) -> Option<&mut V> {
        let key_fragments = key.encode();
        self.node.get_mut(&key_fragments).and_then(|t| t.value_checked_mut(key))
    }

    /// Insert the given key-value pair, returning any previous value associated with the key.
    pub fn insert(&mut self, key: K, value: V) -> Option<V> {
        let key_fragments = key.encode();
        let result = self.node.insert(key, value, key_fragments);
        if result.is_none() {
            self.length += 1;
        }
        result
    }

    /// Remove the value associated with the given key.
    pub fn remove(&mut self, key: &K) -> Option<V> {
        let removed = self.node.remove(key);
        if removed.is_some() {
            self.length -= 1;
        }
        removed
    }

    /// Get a mutable reference to the value stored at this node, if any.
    pub fn value_mut(&mut self) -> Option<&mut V> {
        self.node.value_mut()
    }

    /// Fetch a reference to the subtrie for a given key.
    pub fn subtrie<'a>(&'a self, key: &K) -> Option<SubTrie<'a, K, V>> {
        let key_fragments = key.encode();
<<<<<<< HEAD
        self.node.get(&key_fragments).map(|node| {
            SubTrie::new(key_fragments, node)
        })
=======
        self.node.get(&key_fragments).map(|node| new_subtrie(key_fragments, node))
>>>>>>> 52d7ccec
    }

    /// Fetch a mutable reference to the subtrie for a given key.
    pub fn subtrie_mut<'a>(&'a mut self, key: &K) -> Option<SubTrieMut<'a, K, V>> {
        let key_fragments = key.encode();
        let length_ref = &mut self.length;
<<<<<<< HEAD
        self.node.get_mut(&key_fragments).map(move |node| {
            SubTrieMut::new(key_fragments, length_ref, node)
        })
=======
        self.node
            .get_mut(&key_fragments)
            .map(move |node| new_subtrie_mut(key_fragments, length_ref, node))
>>>>>>> 52d7ccec
    }

    /// Fetch a reference to the closest ancestor node of the given key.
    ///
    /// If `key` is encoded as byte-vector `b`, return the node `n` in the tree
    /// such that `n`'s key's byte-vector is the longest possible prefix of `b`, and `n`
    /// has a value.
    ///
    /// Invariant: `result.is_some() => result.key_value.is_some()`.
    pub fn get_ancestor<'a>(&'a self, key: &K) -> Option<SubTrie<'a, K, V>> {
<<<<<<< HEAD
        let mut key_fragments = key.encode();
        self.node.get_ancestor(&key_fragments).map(|(node, node_key_len)| {
            key_fragments.split(node_key_len);
            SubTrie::new(key_fragments, node)
        })
=======
        let key_fragments = key.encode();
        self.node.get_ancestor(&key_fragments).map(|node| new_subtrie(key_fragments, node))
>>>>>>> 52d7ccec
    }

    /// Fetch the closest ancestor *value* for a given key.
    ///
    /// See `get_ancestor` for precise semantics, this is just a shortcut.
    pub fn get_ancestor_value(&self, key: &K) -> Option<&V> {
        self.get_ancestor(key).and_then(|t| t.node.value())
    }

<<<<<<< HEAD
    pub fn get_raw_ancestor<'a>(&'a self, key: &K) -> SubTrie<'a, K, V> {
        let mut nv = key.encode();
        let (ancestor_node, depth) = self.node.get_raw_ancestor(&nv);
        nv.split(depth);
        SubTrie::new(nv, ancestor_node)
    }
=======
    // FIXME
    //
    // pub fn get_raw_ancestor(&self, key: &K) -> &TrieNode<K, V> {
    // GetRawAncestor::run(self, (), key.encode()).unwrap()
    // }
    //

>>>>>>> 52d7ccec

    /// Fetch the closest descendant for a given key.
    ///
    /// If the key is in the trie, this is the same as `subtrie`.
    pub fn get_raw_descendant<'a>(&'a self, key: &K) -> Option<SubTrie<'a, K, V>> {
<<<<<<< HEAD
        let mut nv = key.encode();
        self.node.get_raw_descendant(&nv).map(|desc| {
            let (node, prefix) = match desc {
                ChompKey(node, depth) => {
                    nv.split(depth);
                    (node, nv)
                }
                ExtendKey(node, extension) => (node, nv.join(extension)),
            };
            SubTrie::new(prefix, node)
        })
=======
        let key_fragments = key.encode();
        self.node.get_raw_descendant(&key_fragments).map(|node| new_subtrie(key_fragments, node))
>>>>>>> 52d7ccec
    }

    /// Take a function `f` and apply it to the value stored at `key`.
    ///
    /// If no value is stored at `key`, store `default`.
    pub fn map_with_default<F>(&mut self, key: K, f: F, default: V)
        where F: Fn(&mut V)
    {
        {
            if let Some(v) = self.get_mut(&key) {
                f(v);
                return;
            }
        }
        self.insert(key, default);
    }

    /// Check that the Trie invariants are satisfied - you shouldn't ever have to call this!
    /// Quite slow!
    #[doc(hidden)]
    pub fn check_integrity(&self) -> bool {
        let (ok, length) = self.node.check_integrity_recursive(&NibbleVec::new());
        ok && length == self.length
    }
<<<<<<< HEAD
=======
}

// TODO: may as well make these public methods.
fn new_subtrie<'a, K, V>(prefix: NibbleVec, node: &'a TrieNode<K, V>) -> SubTrie<'a, K, V>
    where K: TrieKey
{
    SubTrie {
        prefix: prefix,
        node: node,
    }
}

fn new_subtrie_mut<'a, K, V>(prefix: NibbleVec,
                             length: &'a mut usize,
                             node: &'a mut TrieNode<K, V>)
                             -> SubTrieMut<'a, K, V>
    where K: TrieKey
{
    SubTrieMut {
        prefix: prefix,
        length: length,
        node: node,
    }
>>>>>>> 52d7ccec
}<|MERGE_RESOLUTION|>--- conflicted
+++ resolved
@@ -51,28 +51,18 @@
     /// Fetch a reference to the subtrie for a given key.
     pub fn subtrie<'a>(&'a self, key: &K) -> Option<SubTrie<'a, K, V>> {
         let key_fragments = key.encode();
-<<<<<<< HEAD
         self.node.get(&key_fragments).map(|node| {
             SubTrie::new(key_fragments, node)
         })
-=======
-        self.node.get(&key_fragments).map(|node| new_subtrie(key_fragments, node))
->>>>>>> 52d7ccec
     }
 
     /// Fetch a mutable reference to the subtrie for a given key.
     pub fn subtrie_mut<'a>(&'a mut self, key: &K) -> Option<SubTrieMut<'a, K, V>> {
         let key_fragments = key.encode();
         let length_ref = &mut self.length;
-<<<<<<< HEAD
         self.node.get_mut(&key_fragments).map(move |node| {
             SubTrieMut::new(key_fragments, length_ref, node)
         })
-=======
-        self.node
-            .get_mut(&key_fragments)
-            .map(move |node| new_subtrie_mut(key_fragments, length_ref, node))
->>>>>>> 52d7ccec
     }
 
     /// Fetch a reference to the closest ancestor node of the given key.
@@ -83,16 +73,11 @@
     ///
     /// Invariant: `result.is_some() => result.key_value.is_some()`.
     pub fn get_ancestor<'a>(&'a self, key: &K) -> Option<SubTrie<'a, K, V>> {
-<<<<<<< HEAD
         let mut key_fragments = key.encode();
         self.node.get_ancestor(&key_fragments).map(|(node, node_key_len)| {
             key_fragments.split(node_key_len);
             SubTrie::new(key_fragments, node)
         })
-=======
-        let key_fragments = key.encode();
-        self.node.get_ancestor(&key_fragments).map(|node| new_subtrie(key_fragments, node))
->>>>>>> 52d7ccec
     }
 
     /// Fetch the closest ancestor *value* for a given key.
@@ -102,28 +87,17 @@
         self.get_ancestor(key).and_then(|t| t.node.value())
     }
 
-<<<<<<< HEAD
     pub fn get_raw_ancestor<'a>(&'a self, key: &K) -> SubTrie<'a, K, V> {
         let mut nv = key.encode();
         let (ancestor_node, depth) = self.node.get_raw_ancestor(&nv);
         nv.split(depth);
         SubTrie::new(nv, ancestor_node)
     }
-=======
-    // FIXME
-    //
-    // pub fn get_raw_ancestor(&self, key: &K) -> &TrieNode<K, V> {
-    // GetRawAncestor::run(self, (), key.encode()).unwrap()
-    // }
-    //
-
->>>>>>> 52d7ccec
 
     /// Fetch the closest descendant for a given key.
     ///
     /// If the key is in the trie, this is the same as `subtrie`.
     pub fn get_raw_descendant<'a>(&'a self, key: &K) -> Option<SubTrie<'a, K, V>> {
-<<<<<<< HEAD
         let mut nv = key.encode();
         self.node.get_raw_descendant(&nv).map(|desc| {
             let (node, prefix) = match desc {
@@ -135,10 +109,6 @@
             };
             SubTrie::new(prefix, node)
         })
-=======
-        let key_fragments = key.encode();
-        self.node.get_raw_descendant(&key_fragments).map(|node| new_subtrie(key_fragments, node))
->>>>>>> 52d7ccec
     }
 
     /// Take a function `f` and apply it to the value stored at `key`.
@@ -163,30 +133,4 @@
         let (ok, length) = self.node.check_integrity_recursive(&NibbleVec::new());
         ok && length == self.length
     }
-<<<<<<< HEAD
-=======
-}
-
-// TODO: may as well make these public methods.
-fn new_subtrie<'a, K, V>(prefix: NibbleVec, node: &'a TrieNode<K, V>) -> SubTrie<'a, K, V>
-    where K: TrieKey
-{
-    SubTrie {
-        prefix: prefix,
-        node: node,
-    }
-}
-
-fn new_subtrie_mut<'a, K, V>(prefix: NibbleVec,
-                             length: &'a mut usize,
-                             node: &'a mut TrieNode<K, V>)
-                             -> SubTrieMut<'a, K, V>
-    where K: TrieKey
-{
-    SubTrieMut {
-        prefix: prefix,
-        length: length,
-        node: node,
-    }
->>>>>>> 52d7ccec
 }