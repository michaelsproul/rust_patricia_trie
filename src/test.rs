use keys::TrieKey;
use std::collections::HashSet;
use std::iter::FromIterator;
use {Trie, TrieCommon};

<<<<<<< HEAD
#[cfg(feature = "cffi")]
use c_ffi::*;
#[cfg(feature = "cffi")]
use std::ffi::{CString};

const TEST_DATA: [(&'static str, u32); 7] = [("abcdefgh", 19),
                                             ("abcdef", 18),
                                             ("abcd", 17),
                                             ("ab", 16),
                                             ("a", 15),
                                             ("acbdef", 30),
                                             ("bcdefgh", 29)];
=======
const TEST_DATA: [(&'static str, u32); 7] = [
    ("abcdefgh", 19),
    ("abcdef", 18),
    ("abcd", 17),
    ("ab", 16),
    ("a", 15),
    ("acbdef", 30),
    ("bcdefgh", 29),
];
>>>>>>> 8552b235

fn test_trie() -> Trie<&'static str, u32> {
    let mut trie = Trie::new();

    for &(key, val) in &TEST_DATA {
        trie.insert(key, val);
        assert!(trie.check_integrity());
    }

    trie
}

#[test]
fn get_nonexistant() {
    let trie = test_trie();
    assert!(trie.get(&"nonexistant").is_none());
    assert!(trie.get(&"").is_none());
}

#[test]
fn subtrie_nonexistant() {
    let trie = test_trie();
    assert!(trie.subtrie(&"nonexistant").is_none());
    assert!(trie.subtrie(&"").is_some());
}

#[test]
fn unicode() {
    let mut trie = Trie::new();
    trie.insert("bär", 1);
    trie.insert("bären", 2);

    assert_eq!(*trie.get("bär").unwrap(), 1);
    let values = trie
        .get_raw_descendant("bä")
        .unwrap()
        .values()
        .collect::<HashSet<_>>();
    assert_eq!([1, 2].iter().collect::<HashSet<_>>(), values);
}

#[test]
fn subtrie() {
    let mut trie = Trie::new();
    trie.insert("hello", 55);
    assert!(trie.subtrie(&"h").is_none());
    assert!(trie.subtrie(&"hello").is_some());
}
#[test]
fn subtrie_string() {
    let mut trie = Trie::new();
    trie.insert("hello".to_string(), 55);

    let h = "h".to_string();
    let hello = "hello".to_string();

    assert!(trie.subtrie(&h).is_none());
    assert!(trie.subtrie(&hello).is_some());
}

#[test]
fn empty_key() {
    let mut trie = test_trie();
    trie.insert(&"", 99);
    assert_eq!(*trie.get(&"").unwrap(), 99);
    assert_eq!(trie.remove(&""), Some(99));
}

#[test]
fn insert() {
    let trie = test_trie();

    for &(key, val) in &TEST_DATA {
        assert_eq!(*trie.get(&key).unwrap(), val);
    }

    assert!(trie.check_integrity());
    assert_eq!(trie.len(), TEST_DATA.len());
}

#[test]
fn insert_replace() {
    let mut trie = Trie::new();
    assert_eq!(trie.insert("haskell", 18), None);
    let length = trie.len();
    assert_eq!(trie.insert("haskell", 36), Some(18));
    assert_eq!(trie.len(), length);
}

#[test]
fn map_with_default() {
    let mut trie = test_trie();
    trie.map_with_default(&"abcd", |x| *x = *x + 1, 42);
    assert_eq!(*trie.get(&"abcd").unwrap(), 17 + 1);
    trie.map_with_default(&"zzz", |x| *x = *x + 1, 42);
    assert_eq!(*trie.get(&"zzz").unwrap(), 42);
}

#[test]
fn remove() {
    let mut trie = test_trie();

    // Remove.
    for &(key, val) in &TEST_DATA {
        let res = trie.remove(&key);
        assert_eq!(res, Some(val));
        assert!(trie.check_integrity());
    }

    // Check non-existance.
    for &(key, _) in &TEST_DATA {
        assert!(trie.get(&key).is_none());
    }
}

#[test]
fn remove_simple() {
    let mut trie = Trie::new();

    trie.insert("HELL", 66);
    trie.insert("HELLO", 77);
    let val = trie.remove(&"HELLO");
    assert_eq!(val, Some(77));
}

#[test]
fn remove_non_existent() {
    let mut trie = Trie::new();

    trie.insert("acab", true);

    assert_eq!(trie.remove(&"abc"), None);
    assert_eq!(trie.remove(&"acaba"), None);
    assert_eq!(trie.remove(&"a"), None);
    assert_eq!(trie.remove(&""), None);
    assert_eq!(trie.len(), 1);

    trie.insert("acaz", true);

    assert_eq!(trie.remove(&"acb"), None);
    assert_eq!(trie.remove(&"acaca"), None);
    assert_eq!(trie.remove(&"aca"), None);
    assert_eq!(trie.len(), 2);
}

#[test]
fn nearest_ancestor_root() {
    let mut trie = Trie::new();
    trie.insert("", 55);
    assert_eq!(trie.get_ancestor_value(&""), Some(&55));
}

#[test]
fn nearest_ancestor() {
    let trie = test_trie();
    assert_eq!(trie.get_ancestor_value(&""), None);

    // Test identity prefixes.
    for &(key, val) in &TEST_DATA {
        assert_eq!(trie.get_ancestor_value(&key), Some(&val));
    }

    assert_eq!(trie.get_ancestor_value(&"abcdefg"), trie.get(&"abcdef"));
    assert_eq!(trie.get_ancestor_value(&"abcde"), trie.get(&"abcd"));
    assert_eq!(trie.get_ancestor_value(&"aauksdjk"), trie.get(&"a"));
}

#[test]
fn nearest_ancestor_no_child_fn() {
    let mut t = Trie::new();
    t.insert("ab", 5);
    let anc = t.get_ancestor(&"abc").unwrap();
    assert_eq!(*anc.value().unwrap(), 5);
}

#[test]
fn raw_ancestor() {
    let mut t = Trie::new();

    for &(key, _) in &TEST_DATA {
        assert_eq!(t.get_raw_ancestor(&key).key(), t.key());
    }

    t.insert("wow", 0);
    t.insert("hella", 1);
    t.insert("hellb", 2);

    // Ancestor should be "hell" node.
    let anc = t.get_raw_ancestor(&"hello");
    assert_eq!(anc.len(), 2);
}

// Check that the subtrie prefix is correct for raw_ancestor.
#[test]
fn raw_ancestor_prefix() {
    let mut t = Trie::new();

    t.insert("abac", ());
    t.insert("abaz", ());

    let anc = t.get_raw_ancestor(&"aba");
    assert_eq!(anc.prefix, "aba".encode());
}

#[test]
fn iter() {
    type Set = HashSet<(&'static str, u32)>;
    let trie = test_trie();
    let expected = TEST_DATA.iter().map(|&x| x).collect::<Set>();
    let observed = trie.iter().map(|(&k, &v)| (k, v)).collect::<Set>();
    assert_eq!(expected, observed);
}

#[test]
fn get_raw_descendant() {
    let trie = test_trie();
    assert_eq!(
        trie.get_raw_descendant(&"abcdefgh").and_then(|t| t.value()),
        Some(&19)
    );
    assert_eq!(
        trie.get_raw_descendant(&"abcdefg").and_then(|t| t.value()),
        Some(&19)
    );
    assert!(trie.get_raw_descendant(&"acbg").is_none());
}

#[test]
fn raw_descendant_prefix() {
    let mut t = Trie::new();

    t.insert("abczzzz", ());
    t.insert("abcaaaa", ());

    assert_eq!(t.get_raw_descendant(&"a").unwrap().prefix, "abc".encode());
    assert_eq!(t.get_raw_descendant(&"abc").unwrap().prefix, "abc".encode());
    assert_eq!(
        t.get_raw_descendant(&"abca").unwrap().prefix,
        "abcaaaa".encode()
    );
}

#[test]
fn get_prefix_bug() {
    let mut trie = Trie::new();
    trie.insert("abdc", 5);
    trie.insert("abde", 6);
    assert!(trie.get(&"abc").is_none());
}

#[test]
fn get_ancestor_bug() {
    let mut trie = Trie::new();
    trie.insert("abc", 1);
    trie.insert("abcde", 2);
    assert_eq!(trie.get_ancestor_value(&"abcdz"), Some(&1));
}

#[test]
fn root_replace_bug() {
    let mut trie = Trie::new();
    trie.insert("a", ());
    trie.insert("p", ());
    trie.remove(&"a");
    assert_eq!(trie.len(), 1);
    trie.remove(&"p");
    assert_eq!(trie.len(), 0);
}

#[test]
fn subtrie_insert() {
    let mut trie = Trie::new();
    trie.insert("abc", 3);
    {
        let mut subtrie = trie.subtrie_mut(&"abc").unwrap();
        assert_eq!(subtrie.insert("somerandomshit", 666), Err(()));
        assert_eq!(subtrie.insert("abcdef", 6), Ok(None));
        assert_eq!(subtrie.insert("abc", 9), Ok(Some(3)));
    }
    assert_eq!(trie.get(&"abc"), Some(&9));
    assert_eq!(trie.get(&"abcdef"), Some(&6));
    assert_eq!(trie.len(), 2);
}

#[test]
fn subtrie_len() {
    let trie = test_trie();
    assert_eq!(trie.subtrie(&"ab").unwrap().len(), 4);
    assert_eq!(trie.subtrie(&"a").unwrap().len(), 6);
    assert_eq!(trie.subtrie(&"").unwrap().len(), trie.len());
    assert_eq!(trie.subtrie(&"bcdefgh").unwrap().len(), 1);
}

// Subtrie functions that return references should return references valid for
// the lifetime of the *original trie* from which they were borrowed, NOT
// just the lifetime of the subtrie (which may be shorter).
#[test]
fn subtrie_lifetime() {
    let trie = test_trie();
    let subtrie_value = {
        let subtrie = trie.subtrie(&"ab").unwrap();
        subtrie.value()
    };
    assert_eq!(*subtrie_value.unwrap(), 16);
}

#[test]
fn subtrie_mut_lifetime() {
    let mut trie = test_trie();
    let subtrie_value = {
        let mut subtrie = trie.subtrie_mut(&"ab").unwrap();
        *subtrie.value_mut().unwrap() = 999;
        subtrie.value()
    };
    assert_eq!(*subtrie_value.unwrap(), 999);
}

#[test]
fn ancestor_key() {
    let trie = test_trie();
    let subtrie = trie.get_ancestor(&"abcde").unwrap();
    assert_eq!(*subtrie.key().unwrap(), "abcd");
    assert_eq!(subtrie.prefix, "abcd".encode());
    assert_eq!(*subtrie.get(&"abcdef").unwrap().unwrap(), 18);
    assert_eq!(*subtrie.get(&"abcdefgh").unwrap().unwrap(), 19);
}

#[test]
fn child_subtrie_keys() {
    let trie = test_trie();
    let subtrie = trie.subtrie(&"abcd").unwrap();
    for subsubtrie in subtrie.children() {
        // This subtrie should be for "abcde".
        assert_eq!(*subsubtrie.get(&"abcdef").unwrap().unwrap(), 18);
        assert_eq!(*subsubtrie.get(&"abcdefgh").unwrap().unwrap(), 19);
    }
}

#[test]
fn int_keys() {
    let mut trie = Trie::new();
    trie.insert(0x00ffu64, "asdf");
    trie.insert(0xdeadbeefu64, "asdf");
    assert!(trie.check_integrity());
}

#[test]
fn from_iter() {
    let trie: Trie<&str, u32> = Trie::from_iter(vec![("test", 10), ("hello", 12)]);
    assert_eq!(*trie.get(&"test").unwrap(), 10);
    assert_eq!(*trie.get(&"hello").unwrap(), 12);
    assert_eq!(trie.len(), 2);
}

#[test]
fn test_get_borrow() {
    let mut trie = Trie::new();
    trie.insert("/boot".to_string(), "dir");
    assert_eq!(*trie.get("/boot").unwrap(), "dir");
}

#[test]
fn test_get_mut_borrow() {
    let mut trie = Trie::new();
    trie.insert("/boot".to_string(), "dir");
    assert_eq!(*trie.get_mut("/boot").unwrap(), "dir");
}

#[test]
fn test_remove_borrow() {
    let mut trie = Trie::new();
    trie.insert("/boot".to_string(), "dir");
    assert_eq!(trie.remove("/boot").unwrap(), "dir");
}

#[test]
fn test_subtrie_borrow() {
    let mut trie = Trie::new();
    trie.insert("/boot".to_string(), "dir");
    trie.insert("/boot/lol".to_string(), "dir");
    trie.insert("/bleh".to_string(), "ohi");
    let subtrie = trie.subtrie("/boot").unwrap();
    assert_eq!(*subtrie.value().unwrap(), "dir");
}

#[test]
fn test_subtrie_mut_borrow() {
    let mut trie = Trie::new();
    trie.insert("/boot".to_string(), "dir");
    trie.insert("/boot/lol".to_string(), "dir");
    trie.insert("/bleh".to_string(), "ohi");
    let subtrie = trie.subtrie_mut("/boot").unwrap();
    assert_eq!(*subtrie.value().unwrap(), "dir");
}

#[test]
fn test_get_ancestor_borrow() {
    let mut trie = Trie::new();
    trie.insert("/boot".to_string(), "ancestor");
    trie.insert("/boot/lol".to_string(), "dir");
    trie.insert("/bleh".to_string(), "ohi");
    let subtrie = trie.get_ancestor("/boot/lo").unwrap();
    assert_eq!(*subtrie.value().unwrap(), "ancestor");
}

#[test]
fn test_get_ancestor_value_borrow() {
    let mut trie = Trie::new();
    trie.insert("/boot".to_string(), "ancestor");
    trie.insert("/boot/lol".to_string(), "dir");
    trie.insert("/bleh".to_string(), "ohi");
    let ancestor_val = trie.get_ancestor_value("/boot/lo").unwrap();
    assert_eq!(*ancestor_val, "ancestor");
}

#[test]
fn test_get_raw_ancestor_borrow() {
    let mut trie = Trie::new();
    trie.insert("/boot".to_string(), "boot");
    trie.insert("/boot/lol".to_string(), "dir");
    trie.insert("/bleh".to_string(), "ohi");
    let subtrie = trie.get_raw_ancestor("/boot/lo");
    assert_eq!(*subtrie.value().unwrap(), "boot");
}

#[test]
fn test_get_raw_descendant_borrow() {
    let mut trie = Trie::new();
    trie.insert("/boot".to_string(), "dir");
    trie.insert("/boot/lol".to_string(), "lol");
    trie.insert("/bleh".to_string(), "ohi");
    let subtrie = trie.get_raw_descendant("/boot/lo").unwrap();
    assert_eq!(*subtrie.value().unwrap(), "lol");
}

#[test]
fn test_prefix() {
    let mut t = Trie::<u8, ()>::new();
    t.insert(0xf1, ());
    t.insert(0xf2, ());
    println!("{:#?}", t);
    assert_eq!(t.prefix(), [].as_ref());
    let first = t.children().next().unwrap();
    assert_eq!(first.prefix(), [0xf].as_ref());
    let mut c = first.children();
    let second = c.next().unwrap();
    let third = c.next().unwrap();
    assert!(c.next().is_none());
    assert_eq!(second.prefix(), [0x1].as_ref());
    assert_eq!(third.prefix(), [0x2].as_ref());
}

#[cfg(feature = "cffi")]
#[test]
fn test_c_ffi_e2e(){
    let t = radix_trie_create();
    //let key = CString::new("key1").unwrap().as_ptr();
    let key1 = CString::new("key1").unwrap().into_raw();
    let key2 = CString::new("key2").unwrap().into_raw();

    radix_trie_insert(t,  key1, 1);
    radix_trie_insert(t, key2, 2);

    let len = radix_trie_len(t);
    assert_eq!(len, 2);

    radix_trie_free(t);
}<|MERGE_RESOLUTION|>--- conflicted
+++ resolved
@@ -3,20 +3,11 @@
 use std::iter::FromIterator;
 use {Trie, TrieCommon};
 
-<<<<<<< HEAD
 #[cfg(feature = "cffi")]
 use c_ffi::*;
 #[cfg(feature = "cffi")]
 use std::ffi::{CString};
 
-const TEST_DATA: [(&'static str, u32); 7] = [("abcdefgh", 19),
-                                             ("abcdef", 18),
-                                             ("abcd", 17),
-                                             ("ab", 16),
-                                             ("a", 15),
-                                             ("acbdef", 30),
-                                             ("bcdefgh", 29)];
-=======
 const TEST_DATA: [(&'static str, u32); 7] = [
     ("abcdefgh", 19),
     ("abcdef", 18),
@@ -26,7 +17,6 @@
     ("acbdef", 30),
     ("bcdefgh", 29),
 ];
->>>>>>> 8552b235
 
 fn test_trie() -> Trie<&'static str, u32> {
     let mut trie = Trie::new();
