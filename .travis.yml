--- conflicted
+++ resolved
@@ -4,11 +4,6 @@
 before_script:
   - rustup component add rustfmt-preview
 script:
-<<<<<<< HEAD
   - cargo test --verbose --features serde,cffi
   - cargo doc --no-deps --features serde,cffi
-=======
-  - cargo test --verbose --features serde
-  - cargo doc --no-deps --features serde
-  - cargo fmt --all -- --check
->>>>>>> 8552b235
+  - cargo fmt --all -- --check